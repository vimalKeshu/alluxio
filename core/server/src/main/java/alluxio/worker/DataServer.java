--- conflicted
+++ resolved
@@ -46,13 +46,8 @@
         final AlluxioWorkerService worker) {
       try {
         return CommonUtils.createNewClassInstance(
-<<<<<<< HEAD
             Configuration.<DataServer>getClass(PropertyKey.WORKER_DATA_SERVER),
-            new Class[] {InetSocketAddress.class, AlluxioWorker.class},
-=======
-            Configuration.<DataServer>getClass(Constants.WORKER_DATA_SERVER),
             new Class[] {InetSocketAddress.class, AlluxioWorkerService.class},
->>>>>>> ada278d1
             new Object[] {dataAddress, worker});
       } catch (Exception e) {
         throw Throwables.propagate(e);
