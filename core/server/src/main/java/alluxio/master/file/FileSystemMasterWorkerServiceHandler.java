/*
 * The Alluxio Open Foundation licenses this work under the Apache License, version 2.0
 * (the "License"). You may not use this work except in compliance with the License, which is
 * available at www.apache.org/licenses/LICENSE-2.0
 *
 * This software is distributed on an "AS IS" basis, WITHOUT WARRANTIES OR CONDITIONS OF ANY KIND,
 * either express or implied, as more fully set forth in the License.
 *
 * See the NOTICE file distributed with this work for information regarding copyright ownership.
 */

package alluxio.master.file;

import alluxio.Constants;
import alluxio.RpcUtils;
import alluxio.exception.AlluxioException;
import alluxio.thrift.AlluxioTException;
import alluxio.thrift.FileInfo;
import alluxio.thrift.FileSystemCommand;
import alluxio.thrift.FileSystemMasterWorkerService;
import alluxio.wire.ThriftUtils;

import com.google.common.base.Preconditions;

import java.util.List;
import java.util.Set;

import javax.annotation.concurrent.NotThreadSafe;

/**
 * This class is a Thrift handler for file system master RPCs invoked by an Alluxio worker.
 */
@NotThreadSafe // TODO(jiri): make thread-safe (c.f. ALLUXIO-1664)
public final class FileSystemMasterWorkerServiceHandler
    implements FileSystemMasterWorkerService.Iface {
  private final FileSystemMaster mFileSystemMaster;

  /**
   * Creates a new instance of {@link FileSystemMasterWorkerServiceHandler}.
   *
   * @param fileSystemMaster the {@link FileSystemMaster} the handler uses internally
   */
  public FileSystemMasterWorkerServiceHandler(FileSystemMaster fileSystemMaster) {
    Preconditions.checkNotNull(fileSystemMaster);
    mFileSystemMaster = fileSystemMaster;
  }

  @Override
  public long getServiceVersion() {
    return Constants.FILE_SYSTEM_MASTER_WORKER_SERVICE_VERSION;
  }

  @Override
  public FileInfo getFileInfo(final long fileId) throws AlluxioTException {
    return RpcUtils.call(new RpcUtils.RpcCallable<FileInfo>() {
      @Override
      public FileInfo call() throws AlluxioException {
        return ThriftUtils.toThrift(mFileSystemMaster.getFileInfo(fileId));
      }
    });
  }

  @Override
  public Set<Long> getPinIdList() throws AlluxioTException {
    return RpcUtils.call(new RpcUtils.RpcCallable<Set<Long>>() {
      @Override
      public Set<Long> call() throws AlluxioException {
        return mFileSystemMaster.getPinIdList();
      }
    });
  }

  @Override
<<<<<<< HEAD
  public FileSystemCommand heartbeat(long workerId, List<Long> persistedFiles)
      throws AlluxioTException, TException {
    try {
      return mFileSystemMaster.workerHeartbeat(workerId, persistedFiles);
    } catch (FileDoesNotExistException | InvalidPathException | AccessControlException e) {
      throw e.toThrift();
    }
=======
  public FileSystemCommand heartbeat(final long workerId, final List<Long> persistedFiles)
      throws AlluxioTException {
    return RpcUtils.call(new RpcUtils.RpcCallable<FileSystemCommand>() {
      @Override
      public FileSystemCommand call() throws AlluxioException {
        return mFileSystemMaster.workerHeartbeat(workerId, persistedFiles);
      }
    });
>>>>>>> 573456b3
  }
}<|MERGE_RESOLUTION|>--- conflicted
+++ resolved
@@ -71,15 +71,6 @@
   }
 
   @Override
-<<<<<<< HEAD
-  public FileSystemCommand heartbeat(long workerId, List<Long> persistedFiles)
-      throws AlluxioTException, TException {
-    try {
-      return mFileSystemMaster.workerHeartbeat(workerId, persistedFiles);
-    } catch (FileDoesNotExistException | InvalidPathException | AccessControlException e) {
-      throw e.toThrift();
-    }
-=======
   public FileSystemCommand heartbeat(final long workerId, final List<Long> persistedFiles)
       throws AlluxioTException {
     return RpcUtils.call(new RpcUtils.RpcCallable<FileSystemCommand>() {
@@ -88,6 +79,5 @@
         return mFileSystemMaster.workerHeartbeat(workerId, persistedFiles);
       }
     });
->>>>>>> 573456b3
   }
 }