/*
 * The Alluxio Open Foundation licenses this work under the Apache License, version 2.0
 * (the "License"). You may not use this work except in compliance with the License, which is
 * available at www.apache.org/licenses/LICENSE-2.0
 *
 * This software is distributed on an "AS IS" basis, WITHOUT WARRANTIES OR CONDITIONS OF ANY KIND,
 * either express or implied, as more fully set forth in the License.
 *
 * See the NOTICE file distributed with this work for information regarding copyright ownership.
 */

package alluxio.security.group;

import alluxio.Configuration;
import alluxio.ConfigurationTestUtils;
import alluxio.PropertyKey;
import alluxio.security.group.provider.IdentityUserGroupsMapping;

import org.junit.Assert;
import org.junit.Test;

/**
 * Unit test for {@link alluxio.security.group.GroupMappingService}.
 */
public final class GroupMappingServiceTest {

  /**
   * Tests the {@link GroupMappingService#getGroups(String)} method.
   */
  @Test
  public void groupTest() throws Throwable {
    String userName = "alluxio-user1";

<<<<<<< HEAD
    Configuration.set(
        PropertyKey.SECURITY_GROUP_MAPPING, IdentityUserGroupsMapping.class.getName());
    GroupMappingService groups = GroupMappingService.Factory.getUserToGroupsMappingService();
=======
    Configuration.set(Constants.SECURITY_GROUP_MAPPING_CLASS,
        IdentityUserGroupsMapping.class.getName());
    GroupMappingService groups = GroupMappingService.Factory.get();
>>>>>>> ada278d1

    Assert.assertNotNull(groups);
    Assert.assertNotNull(groups.getGroups(userName));
    Assert.assertEquals(groups.getGroups(userName).size(), 1);
    Assert.assertEquals(groups.getGroups(userName).get(0), userName);

    ConfigurationTestUtils.resetConfiguration();
  }
}<|MERGE_RESOLUTION|>--- conflicted
+++ resolved
@@ -31,15 +31,9 @@
   public void groupTest() throws Throwable {
     String userName = "alluxio-user1";
 
-<<<<<<< HEAD
-    Configuration.set(
-        PropertyKey.SECURITY_GROUP_MAPPING, IdentityUserGroupsMapping.class.getName());
-    GroupMappingService groups = GroupMappingService.Factory.getUserToGroupsMappingService();
-=======
-    Configuration.set(Constants.SECURITY_GROUP_MAPPING_CLASS,
+    Configuration.set(PropertyKey.SECURITY_GROUP_MAPPING_CLASS,
         IdentityUserGroupsMapping.class.getName());
     GroupMappingService groups = GroupMappingService.Factory.get();
->>>>>>> ada278d1
 
     Assert.assertNotNull(groups);
     Assert.assertNotNull(groups.getGroups(userName));
