--- conflicted
+++ resolved
@@ -14,12 +14,7 @@
 import alluxio.Configuration;
 import alluxio.PropertyKey;
 import alluxio.client.BoundedStream;
-<<<<<<< HEAD
-import alluxio.client.QuietlyCancelable;
-=======
 import alluxio.client.Cancelable;
-import alluxio.client.block.BlockWorkerClient;
->>>>>>> 598d09e7
 import alluxio.client.file.FileSystemContext;
 import alluxio.client.file.options.OutStreamOptions;
 import alluxio.exception.PreconditionMessage;
@@ -62,13 +57,8 @@
    * @param options the out stream options
    * @return the {@link PacketOutStream} created
    */
-<<<<<<< HEAD
   public static PacketOutStream createLocalPacketOutStream(FileSystemContext context,
-      WorkerNetAddress address, long id, long length, OutStreamOptions options) {
-=======
-  public static PacketOutStream createLocalPacketOutStream(BlockWorkerClient client,
-      long id, long length, OutStreamOptions options) throws IOException {
->>>>>>> 598d09e7
+      WorkerNetAddress address, long id, long length, OutStreamOptions options) throws IOException {
     long packetSize = Configuration.getBytes(PropertyKey.USER_LOCAL_WRITER_PACKET_SIZE_BYTES);
     PacketWriter packetWriter = LocalFilePacketWriter
         .create(context, address, id, options.getWriteTier(), packetSize);
@@ -87,13 +77,8 @@
    * @return the {@link PacketOutStream} created
    */
   public static PacketOutStream createNettyPacketOutStream(FileSystemContext context,
-<<<<<<< HEAD
       WorkerNetAddress address, long id, long length, Protocol.RequestType type,
-      OutStreamOptions options) {
-=======
-      WorkerNetAddress address, long sessionId, long id, long length,
-      Protocol.RequestType type, OutStreamOptions options) throws IOException {
->>>>>>> 598d09e7
+      OutStreamOptions options) throws IOException {
     long packetSize =
         Configuration.getBytes(PropertyKey.USER_NETWORK_NETTY_WRITER_PACKET_SIZE_BYTES);
     PacketWriter packetWriter =
