--- conflicted
+++ resolved
@@ -31,6 +31,7 @@
 import tachyon.Constants;
 import tachyon.LocalTachyonClusterResource;
 import tachyon.TachyonURI;
+import tachyon.client.ClientContext;
 import tachyon.client.WriteType;
 import tachyon.client.file.FileOutStream;
 import tachyon.client.file.FileSystem;
@@ -38,16 +39,12 @@
 import tachyon.client.file.options.CreateDirectoryOptions;
 import tachyon.client.file.options.CreateFileOptions;
 import tachyon.client.file.options.DeleteOptions;
-<<<<<<< HEAD
-import tachyon.client.file.options.MkdirOptions;
-import tachyon.client.file.options.OutStreamOptions;
 import tachyon.client.file.options.SetAclOptions;
-import tachyon.client.file.options.SetStateOptions;
-=======
 import tachyon.client.file.options.SetAttributeOptions;
->>>>>>> 292a0fab
 import tachyon.conf.TachyonConf;
+import tachyon.exception.AccessControlException;
 import tachyon.exception.FileDoesNotExistException;
+import tachyon.exception.InvalidPathException;
 import tachyon.master.file.FileSystemMaster;
 import tachyon.master.journal.Journal;
 import tachyon.master.journal.ReadWriteJournal;
@@ -104,12 +101,9 @@
         true);
   }
 
-<<<<<<< HEAD
-  private void addBlockTestUtil(FileInfo fileInfo) throws Exception {
-=======
+
   private void addBlockTestUtil(URIStatus status)
-      throws IOException, InvalidPathException, FileDoesNotExistException {
->>>>>>> 292a0fab
+      throws AccessControlException, IOException, InvalidPathException, FileDoesNotExistException {
     FileSystemMaster fsMaster = createFsMasterFromJournal();
 
     long rootId = fsMaster.getFileId(mRootUri);
@@ -144,12 +138,8 @@
     loadMetadataTestUtil(status);
   }
 
-<<<<<<< HEAD
-  private void loadMetadataTestUtil(FileInfo fileInfo) throws Exception {
-=======
   private void loadMetadataTestUtil(URIStatus status)
-      throws IOException, InvalidPathException, FileDoesNotExistException {
->>>>>>> 292a0fab
+      throws AccessControlException, IOException, InvalidPathException, FileDoesNotExistException {
     FileSystemMaster fsMaster = createFsMasterFromJournal();
 
     long rootId = fsMaster.getFileId(mRootUri);
@@ -298,12 +288,8 @@
     fileTestUtil(status);
   }
 
-<<<<<<< HEAD
-  private void fileTestUtil(FileInfo fileInfo) throws Exception {
-=======
   private void fileTestUtil(URIStatus status)
-      throws IOException, InvalidPathException, FileDoesNotExistException {
->>>>>>> 292a0fab
+      throws AccessControlException, IOException, InvalidPathException, FileDoesNotExistException {
     FileSystemMaster fsMaster = createFsMasterFromJournal();
     long rootId = fsMaster.getFileId(mRootUri);
     Assert.assertTrue(rootId != IdUtils.INVALID_FILE_ID);
@@ -344,12 +330,8 @@
     pinTestUtil(directoryStatus, file0Status, file1Status);
   }
 
-<<<<<<< HEAD
-  private void pinTestUtil(FileInfo directory, FileInfo file0, FileInfo file1) throws Exception {
-=======
   private void pinTestUtil(URIStatus directory, URIStatus file0, URIStatus file1)
-      throws IOException, InvalidPathException, FileDoesNotExistException {
->>>>>>> 292a0fab
+      throws AccessControlException, IOException, InvalidPathException, FileDoesNotExistException {
     FileSystemMaster fsMaster = createFsMasterFromJournal();
 
     FileInfo info = fsMaster.getFileInfo(fsMaster.getFileId(new TachyonURI("/myFolder")));
@@ -383,12 +365,8 @@
     directoryTestUtil(status);
   }
 
-<<<<<<< HEAD
-  private void directoryTestUtil(FileInfo fileInfo) throws Exception {
-=======
   private void directoryTestUtil(URIStatus status)
-      throws IOException, InvalidPathException, FileDoesNotExistException {
->>>>>>> 292a0fab
+      throws AccessControlException, IOException, InvalidPathException, FileDoesNotExistException {
     FileSystemMaster fsMaster = createFsMasterFromJournal();
     long rootId = fsMaster.getFileId(mRootUri);
     Assert.assertTrue(rootId != IdUtils.INVALID_FILE_ID);
@@ -586,7 +564,7 @@
   }
 
   private List<FileInfo> lsr(FileSystemMaster fsMaster, TachyonURI uri)
-      throws FileDoesNotExistException, InvalidPathException {
+      throws FileDoesNotExistException, InvalidPathException, AccessControlException {
     List<FileInfo> files = fsMaster.getFileInfoList(uri);
     List<FileInfo> ret = Lists.newArrayList(files);
     for (FileInfo file : files) {
@@ -601,7 +579,7 @@
     long fileId = fsMaster.getFileId(mRootUri);
     Assert.assertTrue(fileId != -1);
     // "ls -r /" should return 11 FileInfos, one is table root "/xyz", the others are 10 columns.
-    Assert.assertEquals(11, lsr(fsMaster, fileId).size());
+    Assert.assertEquals(11, lsr(fsMaster, mRootUri).size());
 
     fileId = fsMaster.getFileId(new TachyonURI("/xyz"));
     Assert.assertTrue(fileId != -1);
@@ -619,9 +597,9 @@
     TachyonURI filePath = new TachyonURI("/file");
 
     ClientContext.getConf().set(Constants.SECURITY_LOGIN_USERNAME, "tachyon");
-    OutStreamOptions op =
-        new OutStreamOptions.Builder(mMasterTachyonConf).setBlockSizeBytes(64).build();
-    mTfs.getOutStream(filePath, op).close();
+    CreateFileOptions op =
+        CreateFileOptions.defaults().setBlockSizeBytes(64);
+    mTfs.createFile(filePath, op).close();
 
     mTfs.setAcl(filePath,
         new SetAclOptions.Builder().setOwner("user1").setRecursive(false).build());
@@ -630,21 +608,21 @@
     mTfs.setAcl(filePath,
         new SetAclOptions.Builder().setPermission((short) 0400).setRecursive(false).build());
 
-    FileInfo fileInfo = mTfs.getInfo(mTfs.open(filePath));
-
-    mLocalTachyonCluster.stopTFS();
-
-    aclTestUtil(fileInfo);
-    deleteFsMasterJournalLogs();
-    aclTestUtil(fileInfo);
-  }
-
-  private void aclTestUtil(FileInfo fileInfo) throws Exception {
+    URIStatus status = mTfs.getStatus(filePath);
+
+    mLocalTachyonCluster.stopTFS();
+
+    aclTestUtil(status);
+    deleteFsMasterJournalLogs();
+    aclTestUtil(status);
+  }
+
+  private void aclTestUtil(URIStatus status) throws Exception {
     FileSystemMaster fsMaster = createFsMasterFromJournal();
 
     PlainSaslServer.AuthorizedClientUser.set("user1");
-    FileInfo info = fsMaster.getFileInfo(fsMaster.getFileId(new TachyonURI("/file")));
-    Assert.assertEquals(fileInfo, info);
+    FileInfo info = fsMaster.getFileInfo(new TachyonURI("/file"));
+    Assert.assertEquals(status, info);
 
     fsMaster.stop();
   }
