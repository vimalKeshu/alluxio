--- conflicted
+++ resolved
@@ -63,31 +63,18 @@
    * @param uri the {@link AlluxioURI} for this UFS
    * @param conf the configuration for Hadoop
    */
-<<<<<<< HEAD
   public HdfsUnderFileSystem(AlluxioURI uri, Object conf) {
     super(uri);
-    String ufsPrefix = uri.toString();
-    org.apache.hadoop.conf.Configuration tConf;
-=======
-  public HdfsUnderFileSystem(AlluxioURI uri, Configuration configuration, Object conf) {
-    super(uri, configuration);
     final String ufsPrefix = uri.toString();
     final org.apache.hadoop.conf.Configuration hadoopConf;
->>>>>>> f10b6322
     if (conf != null && conf instanceof org.apache.hadoop.conf.Configuration) {
       hadoopConf = (org.apache.hadoop.conf.Configuration) conf;
     } else {
       hadoopConf = new org.apache.hadoop.conf.Configuration();
     }
-<<<<<<< HEAD
-    prepareConfiguration(ufsPrefix, tConf);
-    tConf.addResource(new Path(tConf.get(Constants.UNDERFS_HDFS_CONFIGURATION)));
-    HdfsUnderFileSystemUtils.addS3Credentials(tConf);
-=======
-    prepareConfiguration(ufsPrefix, configuration, hadoopConf);
+    prepareConfiguration(ufsPrefix, hadoopConf);
     hadoopConf.addResource(new Path(hadoopConf.get(Constants.UNDERFS_HDFS_CONFIGURATION)));
     HdfsUnderFileSystemUtils.addS3Credentials(hadoopConf);
->>>>>>> f10b6322
 
     Path path = new Path(ufsPrefix);
     try {
