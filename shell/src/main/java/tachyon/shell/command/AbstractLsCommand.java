--- conflicted
+++ resolved
@@ -48,33 +48,20 @@
     List<URIStatus> statuses = listStatusSortedByIncreasingCreationTime(path);
     for (URIStatus status : statuses) {
       String inMemory = "";
-<<<<<<< HEAD
-      if (!file.isFolder()) {
-        if (100 == file.getInMemoryPercentage()) {
-=======
       if (!status.isFolder()) {
         if (100 == status.getInMemoryPercentage()) {
->>>>>>> 292a0fab
           inMemory = "In Memory";
         } else {
           inMemory = "Not In Memory";
         }
       }
       System.out.format(Constants.COMMAND_FORMAT_LS,
-<<<<<<< HEAD
-          CommandUtils.formatPermission(file.getPermission(),  file.isFolder()),
-          file.getUserName(), file.getGroupName(), FormatUtils.getSizeFromBytes(file.getLength()),
-          CommandUtils.convertMsToDate(file.getCreationTimeMs()), inMemory, file.getPath());
-      if (recursive && file.isFolder()) {
-        ls(new TachyonURI(path.getScheme(), path.getAuthority(), file.getPath()), true);
-=======
           FormatUtils.formatPermission((short) status.getPermission(), status.isFolder()),
           status.getUserName(), status.getGroupName(),
           FormatUtils.getSizeFromBytes(status.getLength()),
           CommandUtils.convertMsToDate(status.getCreationTimeMs()), inMemory, status.getPath());
       if (recursive && status.isFolder()) {
         ls(new TachyonURI(path.getScheme(), path.getAuthority(), status.getPath()), true);
->>>>>>> 292a0fab
       }
     }
   }
@@ -89,15 +76,9 @@
     }
     Collections.sort(statuses, new Comparator<URIStatus>() {
       @Override
-<<<<<<< HEAD
-      public int compare(FileInfo fileInfo, FileInfo fileInfo2) {
-        long t1 = fileInfo.getCreationTimeMs();
-        long t2 = fileInfo2.getCreationTimeMs();
-=======
       public int compare(URIStatus status1, URIStatus status2) {
         long t1 = status1.getCreationTimeMs();
         long t2 = status2.getCreationTimeMs();
->>>>>>> 292a0fab
         if (t1 < t2) {
           return -1;
         }
