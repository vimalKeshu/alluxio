--- conflicted
+++ resolved
@@ -366,18 +366,8 @@
         <version>2.13</version>
         <configuration>
           <configLocation>${checkstyle.path}tachyon_checks.xml</configLocation>
-<<<<<<< HEAD
-          <!-- TODO: This is needed to excuse Tachyon Configuration members' name from being -->
-          <!-- checked because the members are define using all upper case. -->
-          <!-- Once the new configuration is implemented we wil remove this exception -->
-          <suppressionsLocation>
-            ${checkstyle.path}tachyon_checkstyle_suppressions.xml
-          </suppressionsLocation>
-          <excludes>**/tachyon/thrift/**,**/tachyon/perf/thrift/**</excludes>
-=======
           <includeTestSourceDirectory>true</includeTestSourceDirectory>
           <excludes>**/tachyon/thrift/**</excludes>
->>>>>>> aa3b1455
           <encoding>UTF-8</encoding>
           <consoleOutput>true</consoleOutput>
           <failsOnError>true</failsOnError>
