/*
 * Licensed to the University of California, Berkeley under one or more contributor license
 * agreements. See the NOTICE file distributed with this work for additional information regarding
 * copyright ownership. The ASF licenses this file to You under the Apache License, Version 2.0 (the
 * "License"); you may not use this file except in compliance with the License. You may obtain a
 * copy of the License at
 *
 * http://www.apache.org/licenses/LICENSE-2.0
 *
 * Unless required by applicable law or agreed to in writing, software distributed under the License
 * is distributed on an "AS IS" BASIS, WITHOUT WARRANTIES OR CONDITIONS OF ANY KIND, either express
 * or implied. See the License for the specific language governing permissions and limitations under
 * the License.
 */

package tachyon.master.file.meta;

import java.util.HashSet;
import java.util.Set;

import com.google.common.collect.ImmutableSet;

import tachyon.Constants;
import tachyon.collections.IndexedSet;
import tachyon.master.file.journal.InodeDirectoryEntry;
import tachyon.master.journal.JournalEntry;
import tachyon.security.authorization.FsPermission;
import tachyon.security.authorization.PermissionStatus;
import tachyon.thrift.FileInfo;

/**
 * Tachyon file system's directory representation in the file system master.
 */
public final class InodeDirectory extends Inode {
  public static class Builder extends Inode.Builder<InodeDirectory.Builder> {

    public Builder() {
      super();
      mDirectory = true;
    }

    /**
     * Builds a new instance of {@link InodeDirectory}.
     *
     * @return a {@link InodeDirectory} instance
     */
    @Override
    public InodeDirectory build() {
      return new InodeDirectory(this);
    }

    @Override
    protected Builder getThis() {
      return this;
    }
  }

  private IndexedSet.FieldIndex<Inode> mIdIndex = new IndexedSet.FieldIndex<Inode>() {
    @Override
    public Object getFieldValue(Inode o) {
      return o.getId();
    }
  };
  private IndexedSet.FieldIndex<Inode> mNameIndex = new IndexedSet.FieldIndex<Inode>() {
    @Override
    public Object getFieldValue(Inode o) {
      return o.getName();
    }
  };
  @SuppressWarnings("unchecked")
  private IndexedSet<Inode> mChildren = new IndexedSet<Inode>(mIdIndex, mNameIndex);

<<<<<<< HEAD
  /**
   * Creates a new InodeFolder.
   *
   * @param name The name of the folder
   * @param id The inode id of the folder
   * @param parentId The inode id of the parent of the folder
   * @param creationTimeMs The creation time of the folder, in milliseconds
   */
  public InodeDirectory(String name, long id, long parentId, long creationTimeMs) {
    this(name, id, parentId, creationTimeMs, PermissionStatus.getDirDefault());
  }

  /**
   * Creates a new InodeFolder.
   *
   * @param name The name of the folder
   * @param id The inode id of the folder
   * @param parentId The inode id of the parent of the folder
   * @param creationTimeMs The creation time of the folder, in milliseconds
   * @param ps the directory permissionStatus information
   */
  public InodeDirectory(String name, long id, long parentId, long creationTimeMs,
      PermissionStatus ps) {
    super(name, id, parentId, true, creationTimeMs, ps);
=======
  private InodeDirectory(InodeDirectory.Builder builder) {
    super(builder);
>>>>>>> 136a5013
  }

  /**
   * Adds the given inode to the set of children.
   *
   * @param child The inode to add
   */
  public synchronized void addChild(Inode child) {
    mChildren.add(child);
  }

  /**
   * Adds the given inodes to the set of children.
   *
   * @param children The inodes to add
   */
  public synchronized void addChildren(Inode[] children) {
    for (Inode child : children) {
      addChild(child);
    }
  }

  /**
   * Generates client file info for the folder.
   *
   * @param path The path of the folder in the filesystem
   * @return the generated FileInfo
   */
  @Override
  public FileInfo generateClientFileInfo(String path) {
    FileInfo ret = new FileInfo();
    ret.fileId = getId();
    ret.name = getName();
    ret.path = path;
    ret.length = 0;
    ret.blockSizeBytes = 0;
    ret.creationTimeMs = getCreationTimeMs();
    ret.isCompleted = true;
    ret.isFolder = true;
    ret.isPinned = isPinned();
    ret.isCacheable = false;
    ret.isPersisted = isPersisted();
    ret.blockIds = null;
    ret.lastModificationTimeMs = getLastModificationTimeMs();
    ret.ttl = Constants.NO_TTL;
    ret.username = getUsername();
    ret.groupname = getGroupname();
    ret.permission = getPermission();
    return ret;
  }

  /**
   * @param id The inode id of the child
   * @return the inode with the given id, or null if there is no child with that id
   */
  public synchronized Inode getChild(long id) {
    return mChildren.getFirstByField(mIdIndex, id);
  }

  /**
   * @param name The name of the child
   * @return the inode with the given name, or null if there is no child with that name
   */
  public synchronized Inode getChild(String name) {
    return mChildren.getFirstByField(mNameIndex, name);
  }

  /**
   * @return an unmodifiable set of the children inodes
   */
  public synchronized Set<Inode> getChildren() {
    return ImmutableSet.copyOf(mChildren.iterator());
  }

  /**
   * @return the ids of the children
   */
  public synchronized Set<Long> getChildrenIds() {
    Set<Long> ret = new HashSet<Long>(mChildren.size());
    for (Inode child : mChildren) {
      ret.add(child.getId());
    }
    return ret;
  }

  /**
   * @return the number of children in the directory
   */
  public synchronized int getNumberOfChildren() {
    return mChildren.size();
  }

  /**
   * Removes the given inode from the directory.
   *
   * @param child The Inode to remove
   * @return true if the inode was removed, false otherwise
   */
  public synchronized boolean removeChild(Inode child) {
    return mChildren.remove(child);
  }

  /**
   * Removes the given child by its name from the directory.
   *
   * @param name The name of the Inode to remove.
   * @return true if the inode was removed, false otherwise
   */
  public synchronized boolean removeChild(String name) {
    return mChildren.removeByField(mNameIndex, name);
  }

  @Override
  public String toString() {
    StringBuilder sb = new StringBuilder("InodeFolder(");
    sb.append(super.toString()).append(",").append(getChildren()).append(")");
    return sb.toString();
  }

  @Override
  public synchronized JournalEntry toJournalEntry() {
    return new InodeDirectoryEntry(getCreationTimeMs(), getId(), getName(), getParentId(),
        isPersisted(), isPinned(), getLastModificationTimeMs(), getChildrenIds(),
        new PermissionStatus(getUsername(), getGroupname(),getPermission()));
  }
}<|MERGE_RESOLUTION|>--- conflicted
+++ resolved
@@ -70,35 +70,8 @@
   @SuppressWarnings("unchecked")
   private IndexedSet<Inode> mChildren = new IndexedSet<Inode>(mIdIndex, mNameIndex);
 
-<<<<<<< HEAD
-  /**
-   * Creates a new InodeFolder.
-   *
-   * @param name The name of the folder
-   * @param id The inode id of the folder
-   * @param parentId The inode id of the parent of the folder
-   * @param creationTimeMs The creation time of the folder, in milliseconds
-   */
-  public InodeDirectory(String name, long id, long parentId, long creationTimeMs) {
-    this(name, id, parentId, creationTimeMs, PermissionStatus.getDirDefault());
-  }
-
-  /**
-   * Creates a new InodeFolder.
-   *
-   * @param name The name of the folder
-   * @param id The inode id of the folder
-   * @param parentId The inode id of the parent of the folder
-   * @param creationTimeMs The creation time of the folder, in milliseconds
-   * @param ps the directory permissionStatus information
-   */
-  public InodeDirectory(String name, long id, long parentId, long creationTimeMs,
-      PermissionStatus ps) {
-    super(name, id, parentId, true, creationTimeMs, ps);
-=======
   private InodeDirectory(InodeDirectory.Builder builder) {
     super(builder);
->>>>>>> 136a5013
   }
 
   /**
