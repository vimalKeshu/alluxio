--- conflicted
+++ resolved
@@ -23,6 +23,7 @@
 import com.google.common.base.Preconditions;
 
 import tachyon.TachyonURI;
+import tachyon.master.MasterContext;
 import tachyon.thrift.BlockInfoException;
 import tachyon.thrift.DependencyDoesNotExistException;
 import tachyon.thrift.DependencyInfo;
@@ -35,6 +36,7 @@
 import tachyon.thrift.MountOpts;
 import tachyon.thrift.SuspectedFileSizeException;
 import tachyon.thrift.TachyonException;
+import tachyon.underfs.UnderFileSystem;
 
 public final class FileSystemMasterServiceHandler implements FileSystemMasterService.Iface {
   private final FileSystemMaster mFileSystemMaster;
@@ -111,31 +113,6 @@
   }
 
   @Override
-<<<<<<< HEAD
-=======
-  public long loadFileInfoFromUfs(String path, String ufsPath, boolean recursive)
-      throws FileAlreadyExistException, BlockInfoException, SuspectedFileSizeException,
-      TachyonException, InvalidPathException {
-    Preconditions.checkArgument(ufsPath != null && !ufsPath.isEmpty(), "UFSPath is required.");
-
-    UnderFileSystem underfs = UnderFileSystem.get(ufsPath, MasterContext.getConf());
-    try {
-      long ufsBlockSizeByte = underfs.getBlockSizeByte(ufsPath);
-      long fileSizeByte = underfs.getFileSize(ufsPath);
-      long fileId = mFileSystemMaster.createFile(new TachyonURI(path), ufsBlockSizeByte, recursive);
-      if (fileId != -1) {
-        mFileSystemMaster.completeFileCheckpoint(-1, fileId, fileSizeByte, new TachyonURI(ufsPath));
-      }
-      return fileId;
-    } catch (IOException e) {
-      throw new TachyonException(e.getMessage());
-    } catch (FileDoesNotExistException e) {
-      throw new TachyonException(e.getMessage());
-    }
-  }
-
-  @Override
->>>>>>> 8cdc4bd6
   public void completeFile(long fileId) throws FileDoesNotExistException, BlockInfoException {
     mFileSystemMaster.completeFile(fileId);
   }
