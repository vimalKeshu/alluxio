--- conflicted
+++ resolved
@@ -44,16 +44,12 @@
   }
 
   @Override
-<<<<<<< HEAD
   public long getServiceVersion() {
     return Constants.FILE_SYSTEM_MASTER_SERVICE_VERSION;
   }
 
   @Override
-  public void completeFile(long fileId) throws TachyonTException {
-=======
   public void completeFile(long fileId, CompleteFileTOptions options) throws TachyonTException {
->>>>>>> 7dd3439e
     try {
       mFileSystemMaster.completeFile(fileId, new CompleteFileOptions(options));
     } catch (TachyonException e) {
