--- conflicted
+++ resolved
@@ -85,20 +85,11 @@
         stopServing();
         stopMasters();
 
-<<<<<<< HEAD
         // Transitioning from standby to master, replace readonly journal with writable journal.
         mBlockMaster.upgradeToWriteJournal(mBlockMasterJournal);
         mFileSystemMaster.upgradeToWriteJournal(mFileSystemMasterJournal);
         mRawTableMaster.upgradeToWriteJournal(mRawTableMasterJournal);
 
-=======
-        if (started) {
-          // Transitioning from standby to master, replace readonly journal with writable journal.
-          mBlockMaster = new BlockMaster(mBlockMasterJournal);
-          mFileSystemMaster = new FileSystemMaster(mBlockMaster, mFileSystemMasterJournal);
-          mRawTableMaster = new RawTableMaster(mFileSystemMaster, mRawTableMasterJournal);
-        }
->>>>>>> 8b309a28
         startMasters(true);
         started = true;
         startServing("(gained leadership)", "(lost leadership)");
