--- conflicted
+++ resolved
@@ -160,7 +160,7 @@
    * Gets the metadata of a block given its blockId or throws IOException.
    *
    * @param blockId the block ID
-   * @return metadata of the block or null
+   * @return metadata of the block
    * @throws IOException if no BlockMeta for this blockId is found
    */
   public synchronized BlockMeta getBlockMeta(long blockId) throws IOException {
@@ -287,14 +287,8 @@
   /**
    * Checks if the storage has a given temp block.
    *
-<<<<<<< HEAD
-   * @param blockId the block ID
-   * @return metadata of the block
-   * @throws IOException if no BlockMeta for this blockId is found
-=======
    * @param blockId the temp block ID
    * @return true if the block is contained, false otherwise
->>>>>>> e2af455c
    */
   public synchronized boolean hasTempBlockMeta(long blockId) {
     for (StorageTier tier : mTiers) {
