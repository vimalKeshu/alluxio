/*
 * Licensed to the University of California, Berkeley under one or more contributor license
 * agreements. See the NOTICE file distributed with this work for additional information regarding
 * copyright ownership. The ASF licenses this file to You under the Apache License, Version 2.0 (the
 * "License"); you may not use this file except in compliance with the License. You may obtain a
 * copy of the License at
 *
 * http://www.apache.org/licenses/LICENSE-2.0
 *
 * Unless required by applicable law or agreed to in writing, software distributed under the License
 * is distributed on an "AS IS" BASIS, WITHOUT WARRANTIES OR CONDITIONS OF ANY KIND, either express
 * or implied. See the License for the specific language governing permissions and limitations under
 * the License.
 */

package tachyon.worker.block;

import java.io.IOException;
import java.util.concurrent.Executors;

<<<<<<< HEAD
import org.apache.thrift.TMultiplexedProcessor;
import org.apache.thrift.protocol.TBinaryProtocol;
import org.apache.thrift.server.TThreadPoolServer;
import org.apache.thrift.server.TThreadPoolServer.Args;
import org.apache.thrift.transport.TServerSocket;
import org.apache.thrift.transport.TTransportException;
import org.apache.thrift.transport.TTransportFactory;
=======
import com.google.common.base.Throwables;
>>>>>>> 77963322
import org.slf4j.Logger;
import org.slf4j.LoggerFactory;

import tachyon.Constants;
import tachyon.conf.TachyonConf;
import tachyon.exception.ConnectionFailedException;
import tachyon.heartbeat.HeartbeatContext;
import tachyon.heartbeat.HeartbeatThread;
<<<<<<< HEAD
import tachyon.metrics.MetricsSystem;
import tachyon.security.authentication.AuthenticationUtils;
import tachyon.thrift.BlockWorkerClientService;
import tachyon.thrift.KeyValueWorkerClientService;
import tachyon.thrift.NetAddress;
import tachyon.thrift.BlockWorkerClientService;
=======
import tachyon.thrift.WorkerNetAddress;
>>>>>>> 77963322
import tachyon.util.CommonUtils;
import tachyon.util.ThreadFactoryUtils;
import tachyon.util.network.NetworkAddressUtils;
import tachyon.util.network.NetworkAddressUtils.ServiceType;
import tachyon.worker.DataServer;
import tachyon.worker.WorkerBase;
import tachyon.worker.WorkerContext;
import tachyon.worker.WorkerIdRegistry;
import tachyon.worker.file.FileSystemMasterClient;
import tachyon.worker.keyvalue.KeyValueWorkerClientServiceHandler;

/**
 * The class is responsible for managing all top level components of the Block Worker, including:
 *
 * Servers: {@link BlockWorkerClientServiceHandler} (RPC Server), BlockDataServer (Data Server)
 *
 * Periodic Threads: {@link BlockMasterSync} (Worker to Master continuous communication)
 *
 * Logic: {@link BlockDataManager} (Logic for all block related storage operations)
 */
public final class BlockWorker extends WorkerBase {
  private static final Logger LOG = LoggerFactory.getLogger(Constants.LOGGER_TYPE);

  /** Runnable responsible for heartbeating and registration with master. */
  private BlockMasterSync mBlockMasterSync;
  /** Runnable responsible for fetching pinlist from master. */
  private PinListSync mPinListSync;
  /** Runnable responsible for clean up potential zombie sessions. */
<<<<<<< HEAD
  private final SessionCleaner mSessionCleanerThread;
  /** Logic for handling block RPC requests. */
  private final BlockWorkerClientServiceHandler mBlockServiceHandler;
  /** Logic for handling key-value RPC requests. */
  private final KeyValueWorkerClientServiceHandler mKeyValueServiceHandler;
=======
  private SessionCleaner mSessionCleanerThread;
  /** Logic for handling RPC requests. */
  private final BlockWorkerClientServiceHandler mServiceHandler;
>>>>>>> 77963322
  /** Logic for managing block store and under file system store. */
  private final BlockDataManager mBlockDataManager;
  /** Server for data requests and responses. */
  private final DataServer mDataServer;
  /** Client for all block master communication */
  private final BlockMasterClient mBlockMasterClient;
  /** Client for all file system master communication */
  private final FileSystemMasterClient mFileSystemMasterClient;
  /** Configuration object */
  private final TachyonConf mTachyonConf;
  /** Space reserver for the block data manager */
  private SpaceReserver mSpaceReserver = null;

  /**
   * @return the block data manager for other worker services
   */
  public BlockDataManager getBlockDataManager() {
    return mBlockDataManager;
  }

  /**
   * TODO(binfan): refactor this test-only method outside main class
   *
   * @return the worker service handler (test only)
   */
  public BlockWorkerClientServiceHandler getWorkerServiceHandler() {
    return mBlockServiceHandler;
  }

  /**
   * @return the worker data service bind host
   */
  public String getDataBindHost() {
    return mDataServer.getBindHost();
  }

  /**
   * @return the worker data service port
   */
  public int getDataLocalPort() {
    return mDataServer.getPort();
  }

  /**
   * Creates a new instance of {@link BlockWorker}.
   *
   * @throws IOException for other exceptions
   */
  public BlockWorker() throws IOException {
    super(Executors.newFixedThreadPool(4,
        ThreadFactoryUtils.build("block-worker-heartbeat-%d", true)));
    mTachyonConf = WorkerContext.getConf();

    // Setup BlockMasterClient
    mBlockMasterClient = new BlockMasterClient(
        NetworkAddressUtils.getConnectAddress(ServiceType.MASTER_RPC, mTachyonConf), mTachyonConf);

    mFileSystemMasterClient = new FileSystemMasterClient(
        NetworkAddressUtils.getConnectAddress(ServiceType.MASTER_RPC, mTachyonConf), mTachyonConf);

    // Set up BlockDataManager
<<<<<<< HEAD
    WorkerSource workerSource = new WorkerSource();
    mBlockDataManager = new BlockDataManager(workerSource, mBlockMasterClient,
        mFileSystemMasterClient, new TieredBlockStore());

    // Setup metrics collection
    mWorkerMetricsSystem = new MetricsSystem("worker", mTachyonConf);
    workerSource.registerGauges(mBlockDataManager);
    mWorkerMetricsSystem.registerSource(workerSource);
=======
    mBlockDataManager = new BlockDataManager(WorkerContext.getWorkerSource(), mBlockMasterClient,
        mFileSystemMasterClient, new TieredBlockStore());
>>>>>>> 77963322

    // Setup DataServer
    mDataServer = DataServer.Factory.create(
        NetworkAddressUtils.getBindAddress(ServiceType.WORKER_DATA, mTachyonConf),
        mBlockDataManager, mTachyonConf);
    // Reset data server port
    mTachyonConf.set(Constants.WORKER_DATA_PORT, Integer.toString(mDataServer.getPort()));

<<<<<<< HEAD
    // Setup RPC Server
    // TODO(binfan): move RPC setup from BlockWorker to TachyonWorker, following the same
    // pattern as in TachyonMaster
    mBlockServiceHandler = new BlockWorkerClientServiceHandler(mBlockDataManager);
    mKeyValueServiceHandler = new KeyValueWorkerClientServiceHandler(mBlockDataManager);
    mThriftServerSocket = createThriftServerSocket();
    mPort = NetworkAddressUtils.getThriftPort(mThriftServerSocket);
    // Reset worker RPC port
    mTachyonConf.set(Constants.WORKER_RPC_PORT, Integer.toString(mPort));
    mThriftServer = createThriftServer();

    // Setup web server
    mWebServer =
        new WorkerUIWebServer(ServiceType.WORKER_WEB, NetworkAddressUtils.getBindAddress(
            ServiceType.WORKER_WEB, mTachyonConf), mBlockDataManager,
            NetworkAddressUtils.getConnectAddress(ServiceType.WORKER_RPC, mTachyonConf),
            mStartTimeMs, mTachyonConf);
    mWorkerMetricsSystem.start();
    // Add the metrics servlet to the web server, this must be done after the metrics system starts
    mWebServer.addHandler(mWorkerMetricsSystem.getServletHandler());
    mWebServer.startWebServer();
    int webPort = mWebServer.getLocalPort();
=======
    // Setup RPC ServerHandler
    mServiceHandler = new BlockWorkerClientServiceHandler(mBlockDataManager);
  }
>>>>>>> 77963322

  /**
   * Runs the block worker. The thread must be called after all services (e.g., web, dataserver)
   * started.
   */
  @Override
  public void start() throws IOException {
    WorkerNetAddress workerNetAddress;
    try {
      workerNetAddress = WorkerContext.getWorkerNetAddress();
      WorkerIdRegistry.registerWithBlockMaster(mBlockMasterClient, workerNetAddress);
    } catch (ConnectionFailedException e) {
      LOG.error("Failed to get a worker id from block master", e);
      throw Throwables.propagate(e);
    }

<<<<<<< HEAD
    mBlockMasterSync =
        new BlockMasterSync(mBlockDataManager, mWorkerNetAddress, mBlockMasterClient);
=======
    // Setup BlockMasterSync
    mBlockMasterSync =
        new BlockMasterSync(mBlockDataManager, workerNetAddress, mBlockMasterClient);
>>>>>>> 77963322

    // Setup PinListSyncer
    mPinListSync = new PinListSync(mBlockDataManager, mFileSystemMasterClient);

    // Setup session cleaner
    mSessionCleanerThread = new SessionCleaner(mBlockDataManager);

    // Setup space reserver
    if (mTachyonConf.getBoolean(Constants.WORKER_TIERED_STORE_RESERVER_ENABLED)) {
      mSpaceReserver = new SpaceReserver(mBlockDataManager);
    }

    getExecutorService()
        .submit(new HeartbeatThread(HeartbeatContext.WORKER_BLOCK_SYNC, mBlockMasterSync,
            WorkerContext.getConf().getInt(Constants.WORKER_BLOCK_HEARTBEAT_INTERVAL_MS)));

    // Start the pinlist syncer to perform the periodical fetching
    getExecutorService()
        .submit(new HeartbeatThread(HeartbeatContext.WORKER_PIN_LIST_SYNC, mPinListSync,
            WorkerContext.getConf().getInt(Constants.WORKER_BLOCK_HEARTBEAT_INTERVAL_MS)));

    // Start the session cleanup checker to perform the periodical checking
    getExecutorService().submit(mSessionCleanerThread);

    // Start the space reserver
    if (mSpaceReserver != null) {
      getExecutorService().submit(mSpaceReserver);
    }
  }

  /**
   * Stops the block worker. This method should only be called to terminate the worker.
   *
   * @throws IOException if the data server fails to close
   */
  @Override
  public void stop() throws IOException {
    mDataServer.close();

    mSessionCleanerThread.stop();
    mBlockMasterClient.close();
    if (mSpaceReserver != null) {
      mSpaceReserver.stop();
    }
    mFileSystemMasterClient.close();
    // Use shutdownNow because HeartbeatThreads never finish until they are interrupted
    getExecutorService().shutdownNow();

    mBlockDataManager.stop();
    // TODO(binfan): investigate why we need to close dataserver again. There used to be a comment
    // saying the reason to stop and close again is due to some issues in Thrift.
    while (!mDataServer.isClosed()) {
      mDataServer.close();
      CommonUtils.sleepMs(100);
    }
  }

<<<<<<< HEAD
  /**
   * Helper method to create a {@link org.apache.thrift.server.TThreadPoolServer} for handling
   * incoming RPC requests.
   *
   * @return a thrift server
   */
  private TThreadPoolServer createThriftServer() {
    int minWorkerThreads = mTachyonConf.getInt(Constants.WORKER_WORKER_BLOCK_THREADS_MIN);
    int maxWorkerThreads = mTachyonConf.getInt(Constants.WORKER_WORKER_BLOCK_THREADS_MAX);
    // set up multiplexed thrift processors
    // TODO(binfan): move this logic outside BlockWorker but to TachyonWorker
    TMultiplexedProcessor processor = new TMultiplexedProcessor();
    // TODO(binfan): make names returned from corresponding worker
    processor.registerProcessor(Constants.BLOCK_WORKER_CLIENT_SERVICE_NAME,
        new BlockWorkerClientService.Processor<BlockWorkerClientServiceHandler>(
            mBlockServiceHandler));
    processor.registerProcessor(Constants.KEY_VALUE_WORKER_CLIENT_SERVICE_NAME,
        new KeyValueWorkerClientService.Processor<KeyValueWorkerClientServiceHandler>(
            mKeyValueServiceHandler));

    // Return a TTransportFactory based on the authentication type
    TTransportFactory tTransportFactory;
    try {
      tTransportFactory = AuthenticationUtils.getServerTransportFactory(mTachyonConf);
    } catch (IOException ioe) {
      throw Throwables.propagate(ioe);
    }
    Args args = new TThreadPoolServer.Args(mThriftServerSocket).minWorkerThreads(minWorkerThreads)
        .maxWorkerThreads(maxWorkerThreads).processor(processor).transportFactory(tTransportFactory)
        .protocolFactory(new TBinaryProtocol.Factory(true, true));
    if (WorkerContext.getConf().getBoolean(Constants.IN_TEST_MODE)) {
      args.stopTimeoutVal = 0;
    } else {
      args.stopTimeoutVal = Constants.THRIFT_STOP_TIMEOUT_SECONDS;
    }
    return new TThreadPoolServer(args);
  }

  /**
   * Helper method to create a {@link org.apache.thrift.transport.TServerSocket} for the RPC server
   *
   * @return a thrift server socket
   */
  private TServerSocket createThriftServerSocket() {
    try {
      return new TServerSocket(
          NetworkAddressUtils.getBindAddress(ServiceType.WORKER_RPC, mTachyonConf));
    } catch (TTransportException tte) {
      LOG.error(tte.getMessage(), tte);
      throw Throwables.propagate(tte);
    }
  }
=======
>>>>>>> 77963322
}<|MERGE_RESOLUTION|>--- conflicted
+++ resolved
@@ -18,17 +18,7 @@
 import java.io.IOException;
 import java.util.concurrent.Executors;
 
-<<<<<<< HEAD
-import org.apache.thrift.TMultiplexedProcessor;
-import org.apache.thrift.protocol.TBinaryProtocol;
-import org.apache.thrift.server.TThreadPoolServer;
-import org.apache.thrift.server.TThreadPoolServer.Args;
-import org.apache.thrift.transport.TServerSocket;
-import org.apache.thrift.transport.TTransportException;
-import org.apache.thrift.transport.TTransportFactory;
-=======
 import com.google.common.base.Throwables;
->>>>>>> 77963322
 import org.slf4j.Logger;
 import org.slf4j.LoggerFactory;
 
@@ -37,16 +27,7 @@
 import tachyon.exception.ConnectionFailedException;
 import tachyon.heartbeat.HeartbeatContext;
 import tachyon.heartbeat.HeartbeatThread;
-<<<<<<< HEAD
-import tachyon.metrics.MetricsSystem;
-import tachyon.security.authentication.AuthenticationUtils;
-import tachyon.thrift.BlockWorkerClientService;
-import tachyon.thrift.KeyValueWorkerClientService;
-import tachyon.thrift.NetAddress;
-import tachyon.thrift.BlockWorkerClientService;
-=======
 import tachyon.thrift.WorkerNetAddress;
->>>>>>> 77963322
 import tachyon.util.CommonUtils;
 import tachyon.util.ThreadFactoryUtils;
 import tachyon.util.network.NetworkAddressUtils;
@@ -56,7 +37,6 @@
 import tachyon.worker.WorkerContext;
 import tachyon.worker.WorkerIdRegistry;
 import tachyon.worker.file.FileSystemMasterClient;
-import tachyon.worker.keyvalue.KeyValueWorkerClientServiceHandler;
 
 /**
  * The class is responsible for managing all top level components of the Block Worker, including:
@@ -75,17 +55,9 @@
   /** Runnable responsible for fetching pinlist from master. */
   private PinListSync mPinListSync;
   /** Runnable responsible for clean up potential zombie sessions. */
-<<<<<<< HEAD
-  private final SessionCleaner mSessionCleanerThread;
-  /** Logic for handling block RPC requests. */
-  private final BlockWorkerClientServiceHandler mBlockServiceHandler;
-  /** Logic for handling key-value RPC requests. */
-  private final KeyValueWorkerClientServiceHandler mKeyValueServiceHandler;
-=======
   private SessionCleaner mSessionCleanerThread;
   /** Logic for handling RPC requests. */
   private final BlockWorkerClientServiceHandler mServiceHandler;
->>>>>>> 77963322
   /** Logic for managing block store and under file system store. */
   private final BlockDataManager mBlockDataManager;
   /** Server for data requests and responses. */
@@ -107,12 +79,10 @@
   }
 
   /**
-   * TODO(binfan): refactor this test-only method outside main class
-   *
-   * @return the worker service handler (test only)
+   * @return the worker service handler
    */
   public BlockWorkerClientServiceHandler getWorkerServiceHandler() {
-    return mBlockServiceHandler;
+    return mServiceHandler;
   }
 
   /**
@@ -147,19 +117,8 @@
         NetworkAddressUtils.getConnectAddress(ServiceType.MASTER_RPC, mTachyonConf), mTachyonConf);
 
     // Set up BlockDataManager
-<<<<<<< HEAD
-    WorkerSource workerSource = new WorkerSource();
-    mBlockDataManager = new BlockDataManager(workerSource, mBlockMasterClient,
-        mFileSystemMasterClient, new TieredBlockStore());
-
-    // Setup metrics collection
-    mWorkerMetricsSystem = new MetricsSystem("worker", mTachyonConf);
-    workerSource.registerGauges(mBlockDataManager);
-    mWorkerMetricsSystem.registerSource(workerSource);
-=======
     mBlockDataManager = new BlockDataManager(WorkerContext.getWorkerSource(), mBlockMasterClient,
         mFileSystemMasterClient, new TieredBlockStore());
->>>>>>> 77963322
 
     // Setup DataServer
     mDataServer = DataServer.Factory.create(
@@ -168,34 +127,9 @@
     // Reset data server port
     mTachyonConf.set(Constants.WORKER_DATA_PORT, Integer.toString(mDataServer.getPort()));
 
-<<<<<<< HEAD
-    // Setup RPC Server
-    // TODO(binfan): move RPC setup from BlockWorker to TachyonWorker, following the same
-    // pattern as in TachyonMaster
-    mBlockServiceHandler = new BlockWorkerClientServiceHandler(mBlockDataManager);
-    mKeyValueServiceHandler = new KeyValueWorkerClientServiceHandler(mBlockDataManager);
-    mThriftServerSocket = createThriftServerSocket();
-    mPort = NetworkAddressUtils.getThriftPort(mThriftServerSocket);
-    // Reset worker RPC port
-    mTachyonConf.set(Constants.WORKER_RPC_PORT, Integer.toString(mPort));
-    mThriftServer = createThriftServer();
-
-    // Setup web server
-    mWebServer =
-        new WorkerUIWebServer(ServiceType.WORKER_WEB, NetworkAddressUtils.getBindAddress(
-            ServiceType.WORKER_WEB, mTachyonConf), mBlockDataManager,
-            NetworkAddressUtils.getConnectAddress(ServiceType.WORKER_RPC, mTachyonConf),
-            mStartTimeMs, mTachyonConf);
-    mWorkerMetricsSystem.start();
-    // Add the metrics servlet to the web server, this must be done after the metrics system starts
-    mWebServer.addHandler(mWorkerMetricsSystem.getServletHandler());
-    mWebServer.startWebServer();
-    int webPort = mWebServer.getLocalPort();
-=======
     // Setup RPC ServerHandler
     mServiceHandler = new BlockWorkerClientServiceHandler(mBlockDataManager);
   }
->>>>>>> 77963322
 
   /**
    * Runs the block worker. The thread must be called after all services (e.g., web, dataserver)
@@ -212,14 +146,9 @@
       throw Throwables.propagate(e);
     }
 
-<<<<<<< HEAD
-    mBlockMasterSync =
-        new BlockMasterSync(mBlockDataManager, mWorkerNetAddress, mBlockMasterClient);
-=======
     // Setup BlockMasterSync
     mBlockMasterSync =
         new BlockMasterSync(mBlockDataManager, workerNetAddress, mBlockMasterClient);
->>>>>>> 77963322
 
     // Setup PinListSyncer
     mPinListSync = new PinListSync(mBlockDataManager, mFileSystemMasterClient);
@@ -277,59 +206,4 @@
     }
   }
 
-<<<<<<< HEAD
-  /**
-   * Helper method to create a {@link org.apache.thrift.server.TThreadPoolServer} for handling
-   * incoming RPC requests.
-   *
-   * @return a thrift server
-   */
-  private TThreadPoolServer createThriftServer() {
-    int minWorkerThreads = mTachyonConf.getInt(Constants.WORKER_WORKER_BLOCK_THREADS_MIN);
-    int maxWorkerThreads = mTachyonConf.getInt(Constants.WORKER_WORKER_BLOCK_THREADS_MAX);
-    // set up multiplexed thrift processors
-    // TODO(binfan): move this logic outside BlockWorker but to TachyonWorker
-    TMultiplexedProcessor processor = new TMultiplexedProcessor();
-    // TODO(binfan): make names returned from corresponding worker
-    processor.registerProcessor(Constants.BLOCK_WORKER_CLIENT_SERVICE_NAME,
-        new BlockWorkerClientService.Processor<BlockWorkerClientServiceHandler>(
-            mBlockServiceHandler));
-    processor.registerProcessor(Constants.KEY_VALUE_WORKER_CLIENT_SERVICE_NAME,
-        new KeyValueWorkerClientService.Processor<KeyValueWorkerClientServiceHandler>(
-            mKeyValueServiceHandler));
-
-    // Return a TTransportFactory based on the authentication type
-    TTransportFactory tTransportFactory;
-    try {
-      tTransportFactory = AuthenticationUtils.getServerTransportFactory(mTachyonConf);
-    } catch (IOException ioe) {
-      throw Throwables.propagate(ioe);
-    }
-    Args args = new TThreadPoolServer.Args(mThriftServerSocket).minWorkerThreads(minWorkerThreads)
-        .maxWorkerThreads(maxWorkerThreads).processor(processor).transportFactory(tTransportFactory)
-        .protocolFactory(new TBinaryProtocol.Factory(true, true));
-    if (WorkerContext.getConf().getBoolean(Constants.IN_TEST_MODE)) {
-      args.stopTimeoutVal = 0;
-    } else {
-      args.stopTimeoutVal = Constants.THRIFT_STOP_TIMEOUT_SECONDS;
-    }
-    return new TThreadPoolServer(args);
-  }
-
-  /**
-   * Helper method to create a {@link org.apache.thrift.transport.TServerSocket} for the RPC server
-   *
-   * @return a thrift server socket
-   */
-  private TServerSocket createThriftServerSocket() {
-    try {
-      return new TServerSocket(
-          NetworkAddressUtils.getBindAddress(ServiceType.WORKER_RPC, mTachyonConf));
-    } catch (TTransportException tte) {
-      LOG.error(tte.getMessage(), tte);
-      throw Throwables.propagate(tte);
-    }
-  }
-=======
->>>>>>> 77963322
 }