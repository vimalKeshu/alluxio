--- conflicted
+++ resolved
@@ -29,11 +29,8 @@
 import tachyon.conf.TachyonConf;
 import tachyon.util.io.BufferUtils;
 import tachyon.util.io.PathUtils;
-<<<<<<< HEAD
 import tachyon.util.io.FileUtils;
-=======
 import tachyon.worker.WorkerContext;
->>>>>>> d48dc96f
 import tachyon.worker.block.evictor.Evictor;
 import tachyon.worker.block.io.BlockWriter;
 import tachyon.worker.block.io.LocalFileBlockWriter;
@@ -184,16 +181,26 @@
   }
 
   /**
-<<<<<<< HEAD
+   * Cache bytes into StorageDir.
+   *
+   * @param tierLevel tier level of the StorageDir the block resides in
+   * @param dirIndex index of directory in the tierLevel the block resides in
+   * @param meta the metadata manager to update meta of the block
+   * @param evictor the evictor to be informed of the new block
+   * @throws Exception when fail to cache
+   */
+  public static void cache(long userId, long blockId, long bytes, int tierLevel, int dirIndex,
+      BlockMetadataManager meta, Evictor evictor) throws Exception {
+    StorageDir dir = meta.getTiers().get(tierLevel).getDir(dirIndex);
+    cache(userId, blockId, bytes, dir, meta, evictor);
+  }
+
+  /**
    * Make a temp block in StorageDir.
-=======
-   * Cache bytes into StorageDir.
->>>>>>> d48dc96f
    *
    * @param userId user who caches the data
    * @param blockId id of the cached block
    * @param bytes size of the block in bytes
-<<<<<<< HEAD
    * @param dir the StorageDir the block resides in
    * @param meta the metadata manager to update meta of the block
    * @return a pair of temp block meta and the file handler
@@ -212,17 +219,5 @@
     writer.append(BufferUtils.getIncreasingByteBuffer(Ints.checkedCast(bytes)));
     writer.close();
     return new Pair<TempBlockMeta, File>(block, tempFile);
-=======
-   * @param tierLevel tier level of the StorageDir the block resides in
-   * @param dirIndex index of directory in the tierLevel the block resides in
-   * @param meta the metadata manager to update meta of the block
-   * @param evictor the evictor to be informed of the new block
-   * @throws Exception when fail to cache
-   */
-  public static void cache(long userId, long blockId, long bytes, int tierLevel, int dirIndex,
-      BlockMetadataManager meta, Evictor evictor) throws Exception {
-    StorageDir dir = meta.getTiers().get(tierLevel).getDir(dirIndex);
-    cache(userId, blockId, bytes, dir, meta, evictor);
->>>>>>> d48dc96f
   }
 }