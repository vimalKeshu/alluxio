/*
 * The Alluxio Open Foundation licenses this work under the Apache License, version 2.0
 * (the "License"). You may not use this work except in compliance with the License, which is
 * available at www.apache.org/licenses/LICENSE-2.0
 *
 * This software is distributed on an "AS IS" basis, WITHOUT WARRANTIES OR CONDITIONS OF ANY KIND,
 * either express or implied, as more fully set forth in the License.
 *
 * See the NOTICE file distributed with this work for information regarding copyright ownership.
 */

package alluxio.shell.command;

import alluxio.AlluxioURI;
import alluxio.client.FileSystemTestUtils;
import alluxio.client.WriteType;
import alluxio.exception.AlluxioException;
import alluxio.shell.AbstractAlluxioShellTest;

import org.junit.Assert;
import org.junit.Test;

import java.io.IOException;

/**
 * Tests for chown command.
 */
public class ChownCommandTest extends AbstractAlluxioShellTest {

  @Test
  public void chownTest() throws IOException, AlluxioException {
    clearLoginUser();
    FileSystemTestUtils.createByteFile(mFileSystem, "/testFile", WriteType.MUST_CACHE, 10);
    mFsShell.run("chown", "user1", "/testFile");
    String owner = mFileSystem.getStatus(new AlluxioURI("/testFile")).getUserName();
    Assert.assertEquals("user1", owner);
    mFsShell.run("chown", "user2", "/testFile");
    owner = mFileSystem.getStatus(new AlluxioURI("/testFile")).getUserName();
    Assert.assertEquals("user2", owner);
  }

  /**
   * Tests -R option for chown recursively.
<<<<<<< HEAD
   *
   * @throws IOException if creating the file or getting the status of the filesystem fails
   * @throws AlluxioException if getting the status of the filesystem fails
=======
>>>>>>> 36a5d5a8
   */
  @Test
  public void chownRecursiveTest() throws IOException, AlluxioException {
    clearLoginUser();
    FileSystemTestUtils.createByteFile(mFileSystem, "/testDir/testFile", WriteType.MUST_CACHE, 10);
    mFsShell.run("chown", "-R", "user1", "/testDir");
    String owner = mFileSystem.getStatus(new AlluxioURI("/testDir/testFile")).getUserName();
    Assert.assertEquals("user1", owner);
    owner = mFileSystem.getStatus(new AlluxioURI("/testDir")).getUserName();
    Assert.assertEquals("user1", owner);
    mFsShell.run("chown", "-R", "user2", "/testDir");
    owner = mFileSystem.getStatus(new AlluxioURI("/testDir/testFile")).getUserName();
    Assert.assertEquals("user2", owner);
  }
}<|MERGE_RESOLUTION|>--- conflicted
+++ resolved
@@ -41,12 +41,6 @@
 
   /**
    * Tests -R option for chown recursively.
-<<<<<<< HEAD
-   *
-   * @throws IOException if creating the file or getting the status of the filesystem fails
-   * @throws AlluxioException if getting the status of the filesystem fails
-=======
->>>>>>> 36a5d5a8
    */
   @Test
   public void chownRecursiveTest() throws IOException, AlluxioException {
