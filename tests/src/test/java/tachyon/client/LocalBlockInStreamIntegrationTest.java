--- conflicted
+++ resolved
@@ -48,11 +48,7 @@
 
   @ClassRule
   public static LocalTachyonClusterResource sLocalTachyonClusterResource =
-<<<<<<< HEAD
-      new LocalTachyonClusterResource(Constants.GB, Constants.KB, Constants.MB);
-=======
       new LocalTachyonClusterResource();
->>>>>>> e69108fd
   private static FileSystem sFileSystem = null;
   private static CreateFileOptions sWriteBoth;
   private static CreateFileOptions sWriteTachyon;
